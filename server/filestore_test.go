// Copyright 2019-2020 The NATS Authors
// Licensed under the Apache License, Version 2.0 (the "License");
// you may not use this file except in compliance with the License.
// You may obtain a copy of the License at
//
// http://www.apache.org/licenses/LICENSE-2.0
//
// Unless required by applicable law or agreed to in writing, software
// distributed under the License is distributed on an "AS IS" BASIS,
// WITHOUT WARRANTIES OR CONDITIONS OF ANY KIND, either express or implied.
// See the License for the specific language governing permissions and
// limitations under the License.

package server

import (
	"archive/tar"
	"bytes"
	"compress/gzip"
	"encoding/hex"
	"encoding/json"
	"fmt"
	"io"
	"io/ioutil"
	"math/bits"
	"math/rand"
	"os"
	"path"
	"path/filepath"
	"reflect"
	"testing"
	"time"
)

func TestFileStoreBasics(t *testing.T) {
	storeDir, _ := ioutil.TempDir("", JetStreamStoreDir)
	fs, err := newFileStore(FileStoreConfig{StoreDir: storeDir}, StreamConfig{Name: "zzz", Storage: FileStorage})
	if err != nil {
		t.Fatalf("Unexpected error: %v", err)
	}
	defer fs.Stop()

	subj, msg := "foo", []byte("Hello World")
	now := time.Now().UnixNano()
	for i := 1; i <= 5; i++ {
		if seq, ts, err := fs.StoreMsg(subj, nil, msg); err != nil {
			t.Fatalf("Error storing msg: %v", err)
		} else if seq != uint64(i) {
			t.Fatalf("Expected sequence to be %d, got %d", i, seq)
		} else if ts < now || ts > now+int64(time.Millisecond) {
			t.Fatalf("Expected timestamp to be current, got %v", ts-now)
		}
	}

	state := fs.State()
	if state.Msgs != 5 {
		t.Fatalf("Expected 5 msgs, got %d", state.Msgs)
	}
	expectedSize := 5 * fileStoreMsgSize(subj, nil, msg)
	if state.Bytes != expectedSize {
		t.Fatalf("Expected %d bytes, got %d", expectedSize, state.Bytes)
	}
	nsubj, _, nmsg, _, err := fs.LoadMsg(2)
	if err != nil {
		t.Fatalf("Unexpected error looking up msg: %v", err)
	}
	if nsubj != subj {
		t.Fatalf("Subjects don't match, original %q vs %q", subj, nsubj)
	}
	if !bytes.Equal(nmsg, msg) {
		t.Fatalf("Msgs don't match, original %q vs %q", msg, nmsg)
	}
	_, _, _, _, err = fs.LoadMsg(3)
	if err != nil {
		t.Fatalf("Unexpected error looking up msg: %v", err)
	}
}

func TestFileStoreMsgHeaders(t *testing.T) {
	storeDir, _ := ioutil.TempDir("", JetStreamStoreDir)
	fs, err := newFileStore(FileStoreConfig{StoreDir: storeDir}, StreamConfig{Name: "zzz", Storage: FileStorage})
	if err != nil {
		t.Fatalf("Unexpected error: %v", err)
	}
	defer fs.Stop()

	subj, hdr, msg := "foo", []byte("name:derek"), []byte("Hello World")
	elen := 22 + len(subj) + 4 + len(hdr) + len(msg) + 8
	if sz := int(fileStoreMsgSize(subj, hdr, msg)); sz != elen {
		t.Fatalf("Wrong size for stored msg with header")
	}
	fs.StoreMsg(subj, hdr, msg)
	_, shdr, smsg, _, err := fs.LoadMsg(1)
	if err != nil {
		t.Fatalf("Unexpected error looking up msg: %v", err)
	}
	if !bytes.Equal(msg, smsg) {
		t.Fatalf("Expected same msg, got %q vs %q", smsg, msg)
	}
	if !bytes.Equal(hdr, shdr) {
		t.Fatalf("Expected same hdr, got %q vs %q", shdr, hdr)
	}
	if removed, _ := fs.EraseMsg(1); !removed {
		t.Fatalf("Expected erase msg to return success")
	}
	if bytes.Equal(hdr, shdr) {
		t.Fatalf("Expected hdr to be erased")
	}
	if bytes.Equal(msg, smsg) {
		t.Fatalf("Expected msg to be erased")
	}
}

func TestFileStoreBasicWriteMsgsAndRestore(t *testing.T) {
	storeDir, _ := ioutil.TempDir("", JetStreamStoreDir)
	os.MkdirAll(storeDir, 0755)
	defer os.RemoveAll(storeDir)

	fcfg := FileStoreConfig{StoreDir: storeDir}

	if _, err := newFileStore(fcfg, StreamConfig{Storage: MemoryStorage}); err == nil {
		t.Fatalf("Expected an error with wrong type")
	}
	if _, err := newFileStore(fcfg, StreamConfig{Storage: FileStorage}); err == nil {
		t.Fatalf("Expected an error with no name")
	}

	fs, err := newFileStore(fcfg, StreamConfig{Name: "dlc", Storage: FileStorage})
	if err != nil {
		t.Fatalf("Unexpected error: %v", err)
	}
	defer fs.Stop()

	subj := "foo"

	// Write 100 msgs
	toStore := uint64(100)
	for i := uint64(1); i <= toStore; i++ {
		msg := []byte(fmt.Sprintf("[%08d] Hello World!", i))
		if seq, _, err := fs.StoreMsg(subj, nil, msg); err != nil {
			t.Fatalf("Error storing msg: %v", err)
		} else if seq != uint64(i) {
			t.Fatalf("Expected sequence to be %d, got %d", i, seq)
		}
	}
	state := fs.State()
	if state.Msgs != toStore {
		t.Fatalf("Expected %d msgs, got %d", toStore, state.Msgs)
	}
	msg22 := []byte(fmt.Sprintf("[%08d] Hello World!", 22))
	expectedSize := toStore * fileStoreMsgSize(subj, nil, msg22)

	if state.Bytes != expectedSize {
		t.Fatalf("Expected %d bytes, got %d", expectedSize, state.Bytes)
	}
	// Stop will flush to disk.
	fs.Stop()

	// Make sure Store call after does not work.
	if _, _, err := fs.StoreMsg(subj, nil, []byte("no work")); err == nil {
		t.Fatalf("Expected an error for StoreMsg call after Stop, got none")
	}

	// Restart
	fs, err = newFileStore(fcfg, StreamConfig{Name: "dlc", Storage: FileStorage})
	if err != nil {
		t.Fatalf("Unexpected error: %v", err)
	}
	defer fs.Stop()

	state = fs.State()
	if state.Msgs != toStore {
		t.Fatalf("Expected %d msgs, got %d", toStore, state.Msgs)
	}
	if state.Bytes != expectedSize {
		t.Fatalf("Expected %d bytes, got %d", expectedSize, state.Bytes)
	}

	// Now write 100 more msgs
	for i := uint64(101); i <= toStore*2; i++ {
		msg := []byte(fmt.Sprintf("[%08d] Hello World!", i))
		if seq, _, err := fs.StoreMsg(subj, nil, msg); err != nil {
			t.Fatalf("Error storing msg: %v", err)
		} else if seq != uint64(i) {
			t.Fatalf("Expected sequence to be %d, got %d", i, seq)
		}
	}
	state = fs.State()
	if state.Msgs != toStore*2 {
		t.Fatalf("Expected %d msgs, got %d", toStore*2, state.Msgs)
	}

	// Now cycle again and make sure that last batch was stored.
	// Stop will flush to disk.
	fs.Stop()

	// Restart
	fs, err = newFileStore(fcfg, StreamConfig{Name: "dlc", Storage: FileStorage})
	if err != nil {
		t.Fatalf("Unexpected error: %v", err)
	}
	defer fs.Stop()

	state = fs.State()
	if state.Msgs != toStore*2 {
		t.Fatalf("Expected %d msgs, got %d", toStore*2, state.Msgs)
	}
	if state.Bytes != expectedSize*2 {
		t.Fatalf("Expected %d bytes, got %d", expectedSize*2, state.Bytes)
	}
}

func TestFileStoreMsgLimit(t *testing.T) {
	storeDir, _ := ioutil.TempDir("", JetStreamStoreDir)
	os.MkdirAll(storeDir, 0755)
	defer os.RemoveAll(storeDir)

	fs, err := newFileStore(FileStoreConfig{StoreDir: storeDir}, StreamConfig{Name: "zzz", Storage: FileStorage, MaxMsgs: 10})
	if err != nil {
		t.Fatalf("Unexpected error: %v", err)
	}
	defer fs.Stop()

	subj, msg := "foo", []byte("Hello World")
	for i := 0; i < 10; i++ {
		fs.StoreMsg(subj, nil, msg)
	}
	state := fs.State()
	if state.Msgs != 10 {
		t.Fatalf("Expected %d msgs, got %d", 10, state.Msgs)
	}
	if _, _, err := fs.StoreMsg(subj, nil, msg); err != nil {
		t.Fatalf("Error storing msg: %v", err)
	}
	state = fs.State()
	if state.Msgs != 10 {
		t.Fatalf("Expected %d msgs, got %d", 10, state.Msgs)
	}
	if state.LastSeq != 11 {
		t.Fatalf("Expected the last sequence to be 11 now, but got %d", state.LastSeq)
	}
	if state.FirstSeq != 2 {
		t.Fatalf("Expected the first sequence to be 2 now, but got %d", state.FirstSeq)
	}
	// Make sure we can not lookup seq 1.
	if _, _, _, _, err := fs.LoadMsg(1); err == nil {
		t.Fatalf("Expected error looking up seq 1 but got none")
	}
}

func TestFileStoreBytesLimit(t *testing.T) {
	subj, msg := "foo", make([]byte, 512)
	storedMsgSize := fileStoreMsgSize(subj, nil, msg)

	toStore := uint64(1024)
	maxBytes := storedMsgSize * toStore

	storeDir, _ := ioutil.TempDir("", JetStreamStoreDir)
	os.MkdirAll(storeDir, 0755)
	defer os.RemoveAll(storeDir)

	fs, err := newFileStore(FileStoreConfig{StoreDir: storeDir}, StreamConfig{Name: "zzz", Storage: FileStorage, MaxBytes: int64(maxBytes)})
	if err != nil {
		t.Fatalf("Unexpected error: %v", err)
	}
	defer fs.Stop()

	for i := uint64(0); i < toStore; i++ {
		fs.StoreMsg(subj, nil, msg)
	}
	state := fs.State()
	if state.Msgs != toStore {
		t.Fatalf("Expected %d msgs, got %d", toStore, state.Msgs)
	}
	if state.Bytes != storedMsgSize*toStore {
		t.Fatalf("Expected bytes to be %d, got %d", storedMsgSize*toStore, state.Bytes)
	}

	// Now send 10 more and check that bytes limit enforced.
	for i := 0; i < 10; i++ {
		if _, _, err := fs.StoreMsg(subj, nil, msg); err != nil {
			t.Fatalf("Error storing msg: %v", err)
		}
	}
	state = fs.State()
	if state.Msgs != toStore {
		t.Fatalf("Expected %d msgs, got %d", toStore, state.Msgs)
	}
	if state.Bytes != storedMsgSize*toStore {
		t.Fatalf("Expected bytes to be %d, got %d", storedMsgSize*toStore, state.Bytes)
	}
	if state.FirstSeq != 11 {
		t.Fatalf("Expected first sequence to be 11, got %d", state.FirstSeq)
	}
	if state.LastSeq != toStore+10 {
		t.Fatalf("Expected last sequence to be %d, got %d", toStore+10, state.LastSeq)
	}
}

func TestFileStoreAgeLimit(t *testing.T) {
	maxAge := 10 * time.Millisecond

	storeDir, _ := ioutil.TempDir("", JetStreamStoreDir)
	os.MkdirAll(storeDir, 0755)
	defer os.RemoveAll(storeDir)

	fs, err := newFileStore(FileStoreConfig{StoreDir: storeDir}, StreamConfig{Name: "zzz", Storage: FileStorage, MaxAge: maxAge})
	if err != nil {
		t.Fatalf("Unexpected error: %v", err)
	}
	defer fs.Stop()

	// Store some messages. Does not really matter how many.
	subj, msg := "foo", []byte("Hello World")
	toStore := 100
	for i := 0; i < toStore; i++ {
		fs.StoreMsg(subj, nil, msg)
	}
	state := fs.State()
	if state.Msgs != uint64(toStore) {
		t.Fatalf("Expected %d msgs, got %d", toStore, state.Msgs)
	}
	checkExpired := func(t *testing.T) {
		t.Helper()
		checkFor(t, time.Second, maxAge, func() error {
			state = fs.State()
			if state.Msgs != 0 {
				return fmt.Errorf("Expected no msgs, got %d", state.Msgs)
			}
			if state.Bytes != 0 {
				return fmt.Errorf("Expected no bytes, got %d", state.Bytes)
			}
			return nil
		})
	}
	// Let them expire
	checkExpired(t)
	// Now add some more and make sure that timer will fire again.
	for i := 0; i < toStore; i++ {
		fs.StoreMsg(subj, nil, msg)
	}
	state = fs.State()
	if state.Msgs != uint64(toStore) {
		t.Fatalf("Expected %d msgs, got %d", toStore, state.Msgs)
	}
	checkExpired(t)
}

func TestFileStoreTimeStamps(t *testing.T) {
	storeDir, _ := ioutil.TempDir("", JetStreamStoreDir)
	os.MkdirAll(storeDir, 0755)
	defer os.RemoveAll(storeDir)

	fs, err := newFileStore(FileStoreConfig{StoreDir: storeDir}, StreamConfig{Name: "zzz", Storage: FileStorage})
	if err != nil {
		t.Fatalf("Unexpected error: %v", err)
	}
	defer fs.Stop()

	last := time.Now().UnixNano()
	subj, msg := "foo", []byte("Hello World")
	for i := 0; i < 10; i++ {
		time.Sleep(5 * time.Millisecond)
		fs.StoreMsg(subj, nil, msg)
	}
	for seq := uint64(1); seq <= 10; seq++ {
		_, _, _, ts, err := fs.LoadMsg(seq)
		if err != nil {
			t.Fatalf("Unexpected error looking up msg: %v", err)
		}
		// These should be different
		if ts <= last {
			t.Fatalf("Expected different timestamps, got last %v vs %v", last, ts)
		}
		last = ts
	}
}

func TestFileStorePurge(t *testing.T) {
	storeDir, _ := ioutil.TempDir("", JetStreamStoreDir)
	os.MkdirAll(storeDir, 0755)
	defer os.RemoveAll(storeDir)

	blkSize := uint64(64 * 1024)
	fs, err := newFileStore(FileStoreConfig{StoreDir: storeDir, BlockSize: blkSize}, StreamConfig{Name: "zzz", Storage: FileStorage})
	if err != nil {
		t.Fatalf("Unexpected error: %v", err)
	}
	defer fs.Stop()

	subj, msg := "foo", make([]byte, 8*1024)
	storedMsgSize := fileStoreMsgSize(subj, nil, msg)

	toStore := uint64(1024)
	for i := uint64(0); i < toStore; i++ {
		fs.StoreMsg(subj, nil, msg)
	}
	state := fs.State()
	if state.Msgs != toStore {
		t.Fatalf("Expected %d msgs, got %d", toStore, state.Msgs)
	}
	if state.Bytes != storedMsgSize*toStore {
		t.Fatalf("Expected bytes to be %d, got %d", storedMsgSize*toStore, state.Bytes)
	}

	expectedBlocks := int(storedMsgSize * toStore / blkSize)
	if numBlocks := fs.numMsgBlocks(); numBlocks <= expectedBlocks {
		t.Fatalf("Expected to have more then %d msg blocks, got %d", blkSize, numBlocks)
	}

	fs.Purge()

	if numBlocks := fs.numMsgBlocks(); numBlocks != 1 {
		t.Fatalf("Expected to have exactly 1 empty msg block, got %d", numBlocks)
	}

	checkPurgeState := func(stored uint64) {
		t.Helper()
		state = fs.State()
		if state.Msgs != 0 {
			t.Fatalf("Expected 0 msgs after purge, got %d", state.Msgs)
		}
		if state.Bytes != 0 {
			t.Fatalf("Expected 0 bytes after purge, got %d", state.Bytes)
		}
		if state.LastSeq != stored {
			t.Fatalf("Expected LastSeq to be %d., got %d", toStore, state.LastSeq)
		}
		if state.FirstSeq != stored+1 {
			t.Fatalf("Expected FirstSeq to be %d., got %d", toStore+1, state.FirstSeq)
		}
	}
	checkPurgeState(toStore)

	// Make sure we recover same state.
	fs.Stop()

	fs, err = newFileStore(FileStoreConfig{StoreDir: storeDir, BlockSize: blkSize}, StreamConfig{Name: "zzz", Storage: FileStorage})
	if err != nil {
		t.Fatalf("Unexpected error: %v", err)
	}
	defer fs.Stop()

	if numBlocks := fs.numMsgBlocks(); numBlocks != 1 {
		t.Fatalf("Expected to have exactly 1 empty msg block, got %d", numBlocks)
	}

	checkPurgeState(toStore)

	// Now make sure we clean up any dangling purged messages.
	for i := uint64(0); i < toStore; i++ {
		fs.StoreMsg(subj, nil, msg)
	}
	state = fs.State()
	if state.Msgs != toStore {
		t.Fatalf("Expected %d msgs, got %d", toStore, state.Msgs)
	}
	if state.Bytes != storedMsgSize*toStore {
		t.Fatalf("Expected bytes to be %d, got %d", storedMsgSize*toStore, state.Bytes)
	}

	// We will simulate crashing before the purge directory is cleared.
	mdir := path.Join(storeDir, msgDir)
	pdir := path.Join(fs.fcfg.StoreDir, "ptest")
	os.Rename(mdir, pdir)
	os.MkdirAll(mdir, 0755)

	fs.Purge()
	checkPurgeState(toStore * 2)

	// Make sure we recover same state.
	fs.Stop()

	purgeDir := path.Join(fs.fcfg.StoreDir, purgeDir)
	os.Rename(pdir, purgeDir)

	fs, err = newFileStore(FileStoreConfig{StoreDir: storeDir, BlockSize: blkSize}, StreamConfig{Name: "zzz", Storage: FileStorage})
	if err != nil {
		t.Fatalf("Unexpected error: %v", err)
	}
	defer fs.Stop()

	if numBlocks := fs.numMsgBlocks(); numBlocks != 1 {
		t.Fatalf("Expected to have exactly 1 empty msg block, got %d", numBlocks)
	}

	checkPurgeState(toStore * 2)

	checkFor(t, time.Second, 10*time.Millisecond, func() error {
		if _, err := os.Stat(purgeDir); err == nil {
			return fmt.Errorf("purge directory still present")
		}
		return nil
	})
}

func TestFileStoreRemovePartialRecovery(t *testing.T) {
	storeDir, _ := ioutil.TempDir("", JetStreamStoreDir)
	os.MkdirAll(storeDir, 0755)
	defer os.RemoveAll(storeDir)

	fs, err := newFileStore(FileStoreConfig{StoreDir: storeDir}, StreamConfig{Name: "zzz", Storage: FileStorage})
	if err != nil {
		t.Fatalf("Unexpected error: %v", err)
	}
	defer fs.Stop()

	subj, msg := "foo", []byte("Hello World")
	toStore := 100
	for i := 0; i < toStore; i++ {
		fs.StoreMsg(subj, nil, msg)
	}
	state := fs.State()
	if state.Msgs != uint64(toStore) {
		t.Fatalf("Expected %d msgs, got %d", toStore, state.Msgs)
	}

	// Remove half
	for i := 1; i <= toStore/2; i++ {
		fs.RemoveMsg(uint64(i))
	}

	state = fs.State()
	if state.Msgs != uint64(toStore/2) {
		t.Fatalf("Expected %d msgs, got %d", toStore/2, state.Msgs)
	}

	// Make sure we recover same state.
	fs.Stop()

	fs, err = newFileStore(FileStoreConfig{StoreDir: storeDir}, StreamConfig{Name: "zzz", Storage: FileStorage})
	if err != nil {
		t.Fatalf("Unexpected error: %v", err)
	}
	defer fs.Stop()

	state2 := fs.State()
	if state != state2 {
		t.Fatalf("Expected recovered state to be the same, got %+v vs %+v\n", state2, state)
	}
}

func TestFileStoreRemoveOutOfOrderRecovery(t *testing.T) {
	storeDir, _ := ioutil.TempDir("", JetStreamStoreDir)
	os.MkdirAll(storeDir, 0755)
	defer os.RemoveAll(storeDir)

	fs, err := newFileStore(FileStoreConfig{StoreDir: storeDir}, StreamConfig{Name: "zzz", Storage: FileStorage})
	if err != nil {
		t.Fatalf("Unexpected error: %v", err)
	}
	defer fs.Stop()

	subj, msg := "foo", []byte("Hello World")
	toStore := 100
	for i := 0; i < toStore; i++ {
		fs.StoreMsg(subj, nil, msg)
	}
	state := fs.State()
	if state.Msgs != uint64(toStore) {
		t.Fatalf("Expected %d msgs, got %d", toStore, state.Msgs)
	}

	// Remove evens
	for i := 2; i <= toStore; i += 2 {
		if removed, _ := fs.RemoveMsg(uint64(i)); !removed {
			t.Fatalf("Expected remove to return true")
		}
	}

	state = fs.State()
	if state.Msgs != uint64(toStore/2) {
		t.Fatalf("Expected %d msgs, got %d", toStore/2, state.Msgs)
	}

	if _, _, _, _, err := fs.LoadMsg(1); err != nil {
		t.Fatalf("Expected to retrieve seq 1")
	}
	for i := 2; i <= toStore; i += 2 {
		if _, _, _, _, err := fs.LoadMsg(uint64(i)); err == nil {
			t.Fatalf("Expected error looking up seq %d that should be deleted", i)
		}
	}

	// Make sure we recover same state.
	fs.Stop()

	fs, err = newFileStore(FileStoreConfig{StoreDir: storeDir}, StreamConfig{Name: "zzz", Storage: FileStorage})
	if err != nil {
		t.Fatalf("Unexpected error: %v", err)
	}
	defer fs.Stop()

	state2 := fs.State()
	if state != state2 {
		t.Fatalf("Expected receovered states to be the same, got %+v vs %+v\n", state, state2)
	}

	if _, _, _, _, err := fs.LoadMsg(1); err != nil {
		t.Fatalf("Expected to retrieve seq 1")
	}
	for i := 2; i <= toStore; i += 2 {
		if _, _, _, _, err := fs.LoadMsg(uint64(i)); err == nil {
			t.Fatalf("Expected error looking up seq %d that should be deleted", i)
		}
	}
}

func TestFileStoreAgeLimitRecovery(t *testing.T) {
	maxAge := 10 * time.Millisecond

	storeDir, _ := ioutil.TempDir("", JetStreamStoreDir)
	os.MkdirAll(storeDir, 0755)
	defer os.RemoveAll(storeDir)

	fs, err := newFileStore(FileStoreConfig{StoreDir: storeDir}, StreamConfig{Name: "zzz", Storage: FileStorage, MaxAge: maxAge})
	if err != nil {
		t.Fatalf("Unexpected error: %v", err)
	}
	defer fs.Stop()

	// Store some messages. Does not really matter how many.
	subj, msg := "foo", []byte("Hello World")
	toStore := 100
	for i := 0; i < toStore; i++ {
		fs.StoreMsg(subj, nil, msg)
	}
	state := fs.State()
	if state.Msgs != uint64(toStore) {
		t.Fatalf("Expected %d msgs, got %d", toStore, state.Msgs)
	}
	fs.Stop()

	fs, err = newFileStore(FileStoreConfig{StoreDir: storeDir}, StreamConfig{Name: "zzz", Storage: FileStorage, MaxAge: maxAge})
	if err != nil {
		t.Fatalf("Unexpected error: %v", err)
	}
	defer fs.Stop()

	// Make sure they expire.
	checkFor(t, time.Second, 2*maxAge, func() error {
		state = fs.State()
		if state.Msgs != 0 {
			return fmt.Errorf("Expected no msgs, got %d", state.Msgs)
		}
		if state.Bytes != 0 {
			return fmt.Errorf("Expected no bytes, got %d", state.Bytes)
		}
		return nil
	})
}

func TestFileStoreBitRot(t *testing.T) {
	storeDir, _ := ioutil.TempDir("", JetStreamStoreDir)
	os.MkdirAll(storeDir, 0755)
	defer os.RemoveAll(storeDir)

	fs, err := newFileStore(FileStoreConfig{StoreDir: storeDir}, StreamConfig{Name: "zzz", Storage: FileStorage})
	if err != nil {
		t.Fatalf("Unexpected error: %v", err)
	}
	defer fs.Stop()

	// Store some messages. Does not really matter how many.
	subj, msg := "foo", []byte("Hello World")
	toStore := 100
	for i := 0; i < toStore; i++ {
		fs.StoreMsg(subj, nil, msg)
	}
	state := fs.State()
	if state.Msgs != uint64(toStore) {
		t.Fatalf("Expected %d msgs, got %d", toStore, state.Msgs)
	}

	if badSeqs := len(fs.checkMsgs()); badSeqs > 0 {
		t.Fatalf("Expected to have no corrupt msgs, got %d", badSeqs)
	}

	// Now twiddle some bits.
	fs.mu.Lock()
	lmb := fs.lmb
	contents, _ := ioutil.ReadFile(lmb.mfn)
	var index int
	for {
		index = rand.Intn(len(contents))
		// Reverse one byte anywhere.
		b := contents[index]
		contents[index] = bits.Reverse8(b)
		if b != contents[index] {
			break
		}
	}
	ioutil.WriteFile(lmb.mfn, contents, 0644)
	fs.mu.Unlock()

	bseqs := fs.checkMsgs()
	if badSeqs := len(bseqs); badSeqs == 0 {
		t.Fatalf("Expected to have corrupt msgs got none: changed [%d]", index)
	}

	// Make sure we can restore.
	fs.Stop()

	fs, err = newFileStore(FileStoreConfig{StoreDir: storeDir}, StreamConfig{Name: "zzz", Storage: FileStorage})
	if err != nil {
		t.Fatalf("Unexpected error: %v", err)
	}
	defer fs.Stop()

	if !reflect.DeepEqual(bseqs, fs.checkMsgs()) {
		t.Fatalf("Different reporting on bad msgs: %+v vs %+v", bseqs, fs.checkMsgs())
	}
}

func TestFileStoreEraseMsg(t *testing.T) {
	storeDir, _ := ioutil.TempDir("", JetStreamStoreDir)
	os.MkdirAll(storeDir, 0755)
	defer os.RemoveAll(storeDir)

	fs, err := newFileStore(FileStoreConfig{StoreDir: storeDir}, StreamConfig{Name: "zzz", Storage: FileStorage})
	if err != nil {
		t.Fatalf("Unexpected error: %v", err)
	}
	defer fs.Stop()

	subj, msg := "foo", []byte("Hello World")
	fs.StoreMsg(subj, nil, msg)
	_, _, smsg, _, err := fs.LoadMsg(1)
	if err != nil {
		t.Fatalf("Unexpected error looking up msg: %v", err)
	}
	if !bytes.Equal(msg, smsg) {
		t.Fatalf("Expected same msg, got %q vs %q", smsg, msg)
	}
	// Hold for offset check later.
	sm, _ := fs.msgForSeq(1)

	if removed, _ := fs.EraseMsg(1); !removed {
		t.Fatalf("Expected erase msg to return success")
	}
	if sm2, _ := fs.msgForSeq(1); sm2 != nil {
		t.Fatalf("Expected msg to be erased")
	}

	// Now look on disk as well.
	rl := fileStoreMsgSize(subj, nil, msg)
	buf := make([]byte, rl)
	fp, err := os.Open(path.Join(storeDir, msgDir, fmt.Sprintf(blkScan, 1)))
	if err != nil {
		t.Fatalf("Error opening msgs file: %v", err)
	}
	defer fp.Close()
	fp.ReadAt(buf, sm.off)
	nsubj, _, nmsg, seq, ts, err := msgFromBuf(buf, nil)
	if err != nil {
		t.Fatalf("error reading message from block: %v", err)
	}
	if nsubj == subj {
		t.Fatalf("Expected the subjects to be different")
	}
	if seq != 0 {
		t.Fatalf("Expected seq to be 0, marking as deleted, got %d", seq)
	}
	if ts != 0 {
		t.Fatalf("Expected timestamp to be 0, got %d", ts)
	}
	if bytes.Equal(nmsg, msg) {
		t.Fatalf("Expected message body to be randomized")
	}
}

func TestFileStoreEraseAndNoIndexRecovery(t *testing.T) {
	storeDir, _ := ioutil.TempDir("", JetStreamStoreDir)
	os.MkdirAll(storeDir, 0755)
	defer os.RemoveAll(storeDir)

	fs, err := newFileStore(FileStoreConfig{StoreDir: storeDir}, StreamConfig{Name: "zzz", Storage: FileStorage})
	if err != nil {
		t.Fatalf("Unexpected error: %v", err)
	}
	defer fs.Stop()

	subj, msg := "foo", []byte("Hello World")
	toStore := 100
	for i := 0; i < toStore; i++ {
		fs.StoreMsg(subj, nil, msg)
	}
	state := fs.State()
	if state.Msgs != uint64(toStore) {
		t.Fatalf("Expected %d msgs, got %d", toStore, state.Msgs)
	}

	// Erase the even messages.
	for i := 2; i <= toStore; i += 2 {
		if removed, _ := fs.EraseMsg(uint64(i)); !removed {
			t.Fatalf("Expected erase msg to return true")
		}
	}
	state = fs.State()
	if state.Msgs != uint64(toStore/2) {
		t.Fatalf("Expected %d msgs, got %d", toStore/2, state.Msgs)
	}

	// Stop and remove the index file.
	fs.Stop()
	ifn := path.Join(storeDir, msgDir, fmt.Sprintf(indexScan, 1))
	os.Remove(ifn)

	fs, err = newFileStore(FileStoreConfig{StoreDir: storeDir}, StreamConfig{Name: "zzz", Storage: FileStorage})
	if err != nil {
		t.Fatalf("Unexpected error: %v", err)
	}
	defer fs.Stop()

	state = fs.State()
	if state.Msgs != uint64(toStore/2) {
		t.Fatalf("Expected %d msgs, got %d", toStore/2, state.Msgs)
	}

	for i := 2; i <= toStore; i += 2 {
		if _, _, _, _, err := fs.LoadMsg(uint64(i)); err == nil {
			t.Fatalf("Expected error looking up seq %d that should be erased", i)
		}
	}
}

func TestFileStoreMeta(t *testing.T) {
	storeDir, _ := ioutil.TempDir("", JetStreamStoreDir)
	os.MkdirAll(storeDir, 0755)
	defer os.RemoveAll(storeDir)

	mconfig := StreamConfig{Name: "ZZ-22-33", Storage: FileStorage, Subjects: []string{"foo.*"}, Replicas: 22}

	fs, err := newFileStore(FileStoreConfig{StoreDir: storeDir}, mconfig)
	if err != nil {
		t.Fatalf("Unexpected error: %v", err)
	}
	defer fs.Stop()

	metafile := path.Join(storeDir, JetStreamMetaFile)
	metasum := path.Join(storeDir, JetStreamMetaFileSum)

	// Test to make sure meta file and checksum are present.
	if _, err := os.Stat(metafile); os.IsNotExist(err) {
		t.Fatalf("Expected metafile %q to exist", metafile)
	}
	if _, err := os.Stat(metasum); os.IsNotExist(err) {
		t.Fatalf("Expected metafile's checksum %q to exist", metasum)
	}

	buf, err := ioutil.ReadFile(metafile)
	if err != nil {
		t.Fatalf("Error reading metafile: %v", err)
	}
	var mconfig2 StreamConfig
	if err := json.Unmarshal(buf, &mconfig2); err != nil {
		t.Fatalf("Error unmarshalling: %v", err)
	}
	if !reflect.DeepEqual(mconfig, mconfig2) {
		t.Fatalf("Stream configs not equal, got %+v vs %+v", mconfig2, mconfig)
	}
	checksum, err := ioutil.ReadFile(metasum)
	if err != nil {
		t.Fatalf("Error reading metafile checksum: %v", err)
	}
	fs.hh.Reset()
	fs.hh.Write(buf)
	mychecksum := hex.EncodeToString(fs.hh.Sum(nil))
	if mychecksum != string(checksum) {
		t.Fatalf("Checksums do not match, got %q vs %q", mychecksum, checksum)
	}

	// Now create an observable. Same deal for them.
	oconfig := ConsumerConfig{
		DeliverSubject: "d",
		FilterSubject:  "foo",
		AckPolicy:      AckAll,
	}
	oname := "obs22"
	obs, err := fs.ConsumerStore(oname, &oconfig)
	if err != nil {
		t.Fatalf("Unexepected error: %v", err)
	}

	ometafile := path.Join(storeDir, consumerDir, oname, JetStreamMetaFile)
	ometasum := path.Join(storeDir, consumerDir, oname, JetStreamMetaFileSum)

	// Test to make sure meta file and checksum are present.
	if _, err := os.Stat(ometafile); os.IsNotExist(err) {
		t.Fatalf("Expected consumer metafile %q to exist", ometafile)
	}
	if _, err := os.Stat(ometasum); os.IsNotExist(err) {
		t.Fatalf("Expected consumer metafile's checksum %q to exist", ometasum)
	}

	buf, err = ioutil.ReadFile(ometafile)
	if err != nil {
		t.Fatalf("Error reading consumer metafile: %v", err)
	}

	var oconfig2 ConsumerConfig
	if err := json.Unmarshal(buf, &oconfig2); err != nil {
		t.Fatalf("Error unmarshalling: %v", err)
	}
	if oconfig2 != oconfig {
		t.Fatalf("Consumer configs not equal, got %+v vs %+v", oconfig2, oconfig)
	}
	checksum, err = ioutil.ReadFile(ometasum)

	if err != nil {
		t.Fatalf("Error reading consumer metafile checksum: %v", err)
	}

	hh := obs.(*consumerFileStore).hh
	hh.Reset()
	hh.Write(buf)
	mychecksum = hex.EncodeToString(hh.Sum(nil))
	if mychecksum != string(checksum) {
		t.Fatalf("Checksums do not match, got %q vs %q", mychecksum, checksum)
	}
}

func TestFileStoreWriteAndReadSameBlock(t *testing.T) {
	storeDir, _ := ioutil.TempDir("", JetStreamStoreDir)
	os.MkdirAll(storeDir, 0755)
	defer os.RemoveAll(storeDir)

	fs, err := newFileStore(
		FileStoreConfig{StoreDir: storeDir},
		StreamConfig{Name: "zzz", Storage: FileStorage},
	)
	if err != nil {
		t.Fatalf("Unexpected error: %v", err)
	}
	defer fs.Stop()

	subj, msg := "foo", []byte("Hello World!")

	for i := uint64(1); i <= 10; i++ {
		fs.StoreMsg(subj, nil, msg)
		if _, _, _, _, err := fs.LoadMsg(i); err != nil {
			t.Fatalf("Error loading %d: %v", i, err)
		}
	}
}

func TestFileStoreAndRetrieveMultiBlock(t *testing.T) {
	storeDir, _ := ioutil.TempDir("", JetStreamStoreDir)
	os.MkdirAll(storeDir, 0755)
	defer os.RemoveAll(storeDir)

	subj, msg := "foo", []byte("Hello World!")
	storedMsgSize := fileStoreMsgSize(subj, nil, msg)

	fs, err := newFileStore(
		FileStoreConfig{StoreDir: storeDir, BlockSize: 4 * storedMsgSize},
		StreamConfig{Name: "zzz", Storage: FileStorage},
	)
	if err != nil {
		t.Fatalf("Unexpected error: %v", err)
	}

	for i := 0; i < 20; i++ {
		fs.StoreMsg(subj, nil, msg)
	}
	state := fs.State()
	if state.Msgs != 20 {
		t.Fatalf("Expected 20 msgs, got %d", state.Msgs)
	}
	fs.Stop()

	fs, err = newFileStore(
		FileStoreConfig{StoreDir: storeDir, BlockSize: 4 * storedMsgSize},
		StreamConfig{Name: "zzz", Storage: FileStorage},
	)
	if err != nil {
		t.Fatalf("Unexpected error: %v", err)
	}
	defer fs.Stop()

	for i := uint64(1); i <= 20; i++ {
		if _, _, _, _, err := fs.LoadMsg(i); err != nil {
			t.Fatalf("Error loading %d: %v", i, err)
		}
	}
}

func TestFileStoreCollapseDmap(t *testing.T) {
	storeDir, _ := ioutil.TempDir("", JetStreamStoreDir)
	os.MkdirAll(storeDir, 0755)
	defer os.RemoveAll(storeDir)

	subj, msg := "foo", []byte("Hello World!")
	storedMsgSize := fileStoreMsgSize(subj, nil, msg)

	fs, err := newFileStore(
		FileStoreConfig{StoreDir: storeDir, BlockSize: 4 * storedMsgSize},
		StreamConfig{Name: "zzz", Storage: FileStorage},
	)
	if err != nil {
		t.Fatalf("Unexpected error: %v", err)
	}
	defer fs.Stop()

	for i := 0; i < 10; i++ {
		fs.StoreMsg(subj, nil, msg)
	}
	state := fs.State()
	if state.Msgs != 10 {
		t.Fatalf("Expected 10 msgs, got %d", state.Msgs)
	}

	checkDmapTotal := func(total int) {
		t.Helper()
		if nde := fs.dmapEntries(); nde != total {
			t.Fatalf("Expecting only %d entries, got %d", total, nde)
		}
	}

	checkFirstSeq := func(seq uint64) {
		t.Helper()
		state := fs.State()
		if state.FirstSeq != seq {
			t.Fatalf("Expected first seq to be %d, got %d", seq, state.FirstSeq)
		}
	}

	// Now remove some out of order, forming gaps and entries in dmaps.
	fs.RemoveMsg(2)
	checkFirstSeq(1)
	fs.RemoveMsg(4)
	checkFirstSeq(1)
	fs.RemoveMsg(8)
	checkFirstSeq(1)

	state = fs.State()
	if state.Msgs != 7 {
		t.Fatalf("Expected 7 msgs, got %d", state.Msgs)
	}

	checkDmapTotal(3)

	// Close gaps..
	fs.RemoveMsg(1)
	checkDmapTotal(2)
	checkFirstSeq(3)

	fs.RemoveMsg(3)
	checkDmapTotal(1)
	checkFirstSeq(5)

	fs.RemoveMsg(5)
	checkDmapTotal(1)
	checkFirstSeq(6)

	fs.RemoveMsg(7)
	checkDmapTotal(2)

	fs.RemoveMsg(6)
	checkDmapTotal(0)
}

func TestFileStoreReadCache(t *testing.T) {
	subj, msg := "foo.bar", make([]byte, 1024)
	storedMsgSize := fileStoreMsgSize(subj, nil, msg)

	storeDir, _ := ioutil.TempDir("", JetStreamStoreDir)
	os.MkdirAll(storeDir, 0755)
	defer os.RemoveAll(storeDir)

	fs, err := newFileStore(FileStoreConfig{StoreDir: storeDir, ReadCacheExpire: 50 * time.Millisecond}, StreamConfig{Name: "zzz", Storage: FileStorage})
	if err != nil {
		t.Fatalf("Unexpected error: %v", err)
	}
	defer fs.Stop()

	toStore := 500
	totalBytes := uint64(toStore) * storedMsgSize

	for i := 0; i < toStore; i++ {
		fs.StoreMsg(subj, nil, msg)
	}

	fs.LoadMsg(1)
	if csz := fs.cacheSize(); csz != totalBytes {
		t.Fatalf("Expected all messages to be cached, got %d vs %d", csz, totalBytes)
	}
	// Should expire and be removed.
	checkFor(t, time.Second, 10*time.Millisecond, func() error {
		if csz := fs.cacheSize(); csz != 0 {
			return fmt.Errorf("cache size not 0, got %s", FriendlyBytes(int64(csz)))
		}
		return nil
	})
	if cls := fs.cacheLoads(); cls != 1 {
		t.Fatalf("Expected only 1 cache load, got %d", cls)
	}
	// Now make sure we do not reload cache if there is activity.
	fs.LoadMsg(1)
	timeout := time.Now().Add(250 * time.Millisecond)
	for time.Now().Before(timeout) {
		if cls := fs.cacheLoads(); cls != 2 {
			t.Fatalf("cache loads not 2, got %d", cls)
		}
		time.Sleep(5 * time.Millisecond)
		fs.LoadMsg(1) // register activity.
	}
}

func TestFileStoreSnapshot(t *testing.T) {
	storeDir, _ := ioutil.TempDir("", JetStreamStoreDir)
	os.MkdirAll(storeDir, 0755)
	defer os.RemoveAll(storeDir)

	subj, msg := "foo", []byte("Hello Snappy!")

	fs, err := newFileStore(
		FileStoreConfig{StoreDir: storeDir},
		StreamConfig{Name: "zzz", Storage: FileStorage},
	)
	if err != nil {
		t.Fatalf("Unexpected error: %v", err)
	}
	defer fs.Stop()

	toSend := 2233
	for i := 0; i < toSend; i++ {
		fs.StoreMsg(subj, nil, msg)
	}

	// Create a few consumers.
	o1, err := fs.ConsumerStore("o22", &ConsumerConfig{})
	if err != nil {
		t.Fatalf("Unexepected error: %v", err)
	}
	o2, err := fs.ConsumerStore("o33", &ConsumerConfig{})
	if err != nil {
		t.Fatalf("Unexepected error: %v", err)
	}
	state := &ConsumerState{}
	state.Delivered.ConsumerSeq = 100
	state.Delivered.StreamSeq = 100
	state.AckFloor.ConsumerSeq = 22
	state.AckFloor.StreamSeq = 22

	if err := o1.Update(state); err != nil {
		t.Fatalf("Unexepected error updating state: %v", err)
	}
	state.AckFloor.ConsumerSeq = 33
	state.AckFloor.StreamSeq = 33

	if err := o2.Update(state); err != nil {
		t.Fatalf("Unexepected error updating state: %v", err)
	}

	snapshot := func() []byte {
		t.Helper()
		r, err := fs.Snapshot(5*time.Second, true, true)
		if err != nil {
			t.Fatalf("Error creating snapshot")
		}
		snapshot, err := ioutil.ReadAll(r.Reader)
		if err != nil {
			t.Fatalf("Error reading snapshot")
		}
		return snapshot
	}

	// This will unzip the snapshot and create a new filestore that will recover the state.
	// We will compare the states for this vs the original one.
	verifySnapshot := func(snap []byte) {
		r := bytes.NewReader(snap)
		gzr, err := gzip.NewReader(r)
		if err != nil {
			t.Fatalf("Error creating gzip reader: %v", err)
		}
		defer gzr.Close()
		tr := tar.NewReader(gzr)

		rstoreDir, _ := ioutil.TempDir("", JetStreamStoreDir)
		defer os.RemoveAll(rstoreDir)

		for {
			hdr, err := tr.Next()
			if err == io.EOF {
				break // End of archive
			}
			if err != nil {
				t.Fatalf("Error getting next entry from snapshot: %v", err)
			}
			fpath := path.Join(rstoreDir, filepath.Clean(hdr.Name))
			pdir := filepath.Dir(fpath)
			os.MkdirAll(pdir, 0755)
			fd, err := os.OpenFile(fpath, os.O_CREATE|os.O_RDWR, 0600)
			if err != nil {
				t.Fatalf("Error opening file[%s]: %v", fpath, err)
			}
			if _, err := io.Copy(fd, tr); err != nil {
				t.Fatalf("Error writing file[%s]: %v", fpath, err)
			}
			fd.Close()
		}

		fsr, err := newFileStore(
			FileStoreConfig{StoreDir: rstoreDir},
			StreamConfig{Name: "zzz", Storage: FileStorage},
		)
		if err != nil {
			t.Fatalf("Error restoring from snapshot: %v", err)
		}
		defer fsr.Stop()
		state := fs.State()
		rstate := fsr.State()

		// FIXME(dlc)
		// Right now the upper layers in JetStream recover the consumers and do not expect
		// the lower layers to do that. So for now blank that out of our original state.
		// Will have more exhaustive tests in jetstream_test.go.
		state.Consumers = 0

		// FIXME(dlc) - Also the hashes will not match if directory is not the same, so need to
		// work through that problem too. The test below will pass but if you try to extract a
		// message that will most likely fail.
		if rstate != state {
			t.Fatalf("Restored state does not match, %+v vs %+v", rstate, state)
		}
	}

	// Simple case first.
	snap := snapshot()
	verifySnapshot(snap)

	// Remove first 100 messages.
	for i := 1; i <= 100; i++ {
		fs.RemoveMsg(uint64(i))
	}

	snap = snapshot()
	verifySnapshot(snap)

	// Now sporadic messages inside the stream.
	total := int64(toSend - 100)
	// Delete 50 random messages.
	for i := 0; i < 50; i++ {
		seq := uint64(rand.Int63n(total) + 101)
		fs.RemoveMsg(seq)
	}

	snap = snapshot()
	verifySnapshot(snap)

	// Now check to make sure that we get the correct error when trying to delete or erase
	// a message when a snapshot is in progress and that closing the reader releases that condition.
	sr, err := fs.Snapshot(5*time.Second, true, false)
	if err != nil {
		t.Fatalf("Error creating snapshot")
	}
	if _, err := fs.RemoveMsg(122); err != ErrStoreSnapshotInProgress {
		t.Fatalf("Did not get the correct error on remove during snapshot: %v", err)
	}
	if _, err := fs.EraseMsg(122); err != ErrStoreSnapshotInProgress {
		t.Fatalf("Did not get the correct error on remove during snapshot: %v", err)
	}

	// Now make sure we can do these when we close the reader and release the snapshot condition.
	sr.Reader.Close()
	checkFor(t, time.Second, 10*time.Millisecond, func() error {
		if _, err := fs.RemoveMsg(122); err != nil {
			return fmt.Errorf("Got an error on remove after snapshot: %v", err)
		}
		return nil
	})

	// Make sure if we do not read properly then it will close the writer and report an error.
<<<<<<< HEAD
	sr, err = fs.Snapshot(20*time.Millisecond, false)
=======
	sr, err = fs.Snapshot(25*time.Millisecond, false, false)
>>>>>>> f6ce8337
	if err != nil {
		t.Fatalf("Error creating snapshot")
	}

	// Cause snapshot to timeout.
	time.Sleep(30 * time.Millisecond)
	// Read should fail
	var buf [32]byte
	if _, err := sr.Reader.Read(buf[:]); err != io.EOF {
		t.Fatalf("Expected read to produce an error, got none")
	}
}

func TestFileStoreConsumer(t *testing.T) {
	storeDir, _ := ioutil.TempDir("", JetStreamStoreDir)
	os.MkdirAll(storeDir, 0755)
	defer os.RemoveAll(storeDir)

	fs, err := newFileStore(FileStoreConfig{StoreDir: storeDir}, StreamConfig{Name: "zzz", Storage: FileStorage})
	if err != nil {
		t.Fatalf("Unexpected error: %v", err)
	}
	defer fs.Stop()

	o, err := fs.ConsumerStore("obs22", &ConsumerConfig{})
	if err != nil {
		t.Fatalf("Unexepected error: %v", err)
	}
	if state, err := o.State(); state != nil || err != nil {
		t.Fatalf("Unexpected state or error: %v", err)
	}
	state := &ConsumerState{}
	if err := o.Update(state); err == nil {
		t.Fatalf("Expected an error and got none")
	}

	updateAndCheck := func() {
		t.Helper()
		if err := o.Update(state); err != nil {
			t.Fatalf("Unexepected error updating state: %v", err)
		}
		s2, err := o.State()
		if err != nil {
			t.Fatalf("Unexepected error getting state: %v", err)
		}
		if !reflect.DeepEqual(state, s2) {
			t.Fatalf("State is not the same: wanted %+v got %+v", state, s2)
		}
	}

	shouldFail := func() {
		t.Helper()
		if err := o.Update(state); err == nil {
			t.Fatalf("Expected an error and got none")
		}
	}

	state.Delivered.ConsumerSeq = 1
	state.Delivered.StreamSeq = 22
	updateAndCheck()

	state.Delivered.ConsumerSeq = 100
	state.Delivered.StreamSeq = 122
	state.AckFloor.ConsumerSeq = 50
	state.AckFloor.StreamSeq = 123
	// This should fail, bad state.
	shouldFail()
	// So should this.
	state.AckFloor.ConsumerSeq = 200
	state.AckFloor.StreamSeq = 100
	shouldFail()

	// Should succeed
	state.AckFloor.ConsumerSeq = 50
	state.AckFloor.StreamSeq = 72
	updateAndCheck()

	tn := time.Now().UnixNano()

	// We should sanity check pending here as well, so will check if a pending value is below
	// ack floor or above delivered.
	state.Pending = map[uint64]int64{70: tn}
	shouldFail()
	state.Pending = map[uint64]int64{140: tn}
	shouldFail()
	state.Pending = map[uint64]int64{72: tn} // exact on floor should fail
	shouldFail()

	// Put timestamps a second apart.
	// We will downsample to second resolution to save space. So setup our times
	// to reflect that.
	ago := time.Now().Add(-30 * time.Second).Truncate(time.Second)
	nt := func() int64 {
		ago = ago.Add(time.Second)
		return ago.UnixNano()
	}
	// Should succeed.
	state.Pending = map[uint64]int64{75: nt(), 80: nt(), 83: nt(), 90: nt(), 111: nt()}
	updateAndCheck()

	// Now do redlivery, but first with no pending.
	state.Pending = nil
	state.Redelivered = map[uint64]uint64{22: 3, 44: 8}
	updateAndCheck()

	// All together.
	state.Pending = map[uint64]int64{75: nt(), 80: nt(), 83: nt(), 90: nt(), 111: nt()}
	updateAndCheck()

	// Large one
	state.Delivered.ConsumerSeq = 10000
	state.Delivered.StreamSeq = 10000
	state.AckFloor.ConsumerSeq = 100
	state.AckFloor.StreamSeq = 100
	// Generate 8k pending.
	state.Pending = make(map[uint64]int64)
	for len(state.Pending) < 8192 {
		seq := uint64(rand.Intn(9890) + 101)
		if _, ok := state.Pending[seq]; !ok {
			state.Pending[seq] = nt()
		}
	}
	updateAndCheck()

	state.Pending = nil
	state.AckFloor.ConsumerSeq = 10000
	state.AckFloor.StreamSeq = 10000
	updateAndCheck()
}

func TestFileStorePerf(t *testing.T) {
	// Comment out to run, holding place for now.
	t.SkipNow()

	subj, msg := "foo", make([]byte, 1024-33)
	for i := 0; i < len(msg); i++ {
		msg[i] = 'D'
	}
	storedMsgSize := fileStoreMsgSize(subj, nil, msg)

	// 5GB
	toStore := 5 * 1024 * 1024 * 1024 / storedMsgSize

	fmt.Printf("storing %d msgs of %s each, totalling %s\n",
		toStore,
		FriendlyBytes(int64(storedMsgSize)),
		FriendlyBytes(int64(toStore*storedMsgSize)),
	)

	storeDir, _ := ioutil.TempDir("", JetStreamStoreDir)
	os.MkdirAll(storeDir, 0755)
	defer os.RemoveAll(storeDir)

	fs, err := newFileStore(
		FileStoreConfig{StoreDir: storeDir},
		StreamConfig{Name: "zzz", Storage: FileStorage},
	)
	if err != nil {
		t.Fatalf("Unexpected error: %v", err)
	}

	start := time.Now()
	for i := 0; i < int(toStore); i++ {
		fs.StoreMsg(subj, nil, msg)
	}
	fs.Stop()

	tt := time.Since(start)
	fmt.Printf("time to store is %v\n", tt)
	fmt.Printf("%.0f msgs/sec\n", float64(toStore)/tt.Seconds())
	fmt.Printf("%s per sec\n", FriendlyBytes(int64(float64(toStore*storedMsgSize)/tt.Seconds())))

	fmt.Printf("Filesystem cache flush, paused 5 seconds.\n\n")
	time.Sleep(5 * time.Second)

	fmt.Printf("Restoring..\n")
	start = time.Now()
	fs, err = newFileStore(
		FileStoreConfig{StoreDir: storeDir},
		StreamConfig{Name: "zzz", Storage: FileStorage},
	)
	if err != nil {
		t.Fatalf("Unexpected error: %v", err)
	}
	fmt.Printf("time to restore is %v\n\n", time.Since(start))

	fmt.Printf("LOAD: reading %d msgs of %s each, totalling %s\n",
		toStore,
		FriendlyBytes(int64(storedMsgSize)),
		FriendlyBytes(int64(toStore*storedMsgSize)),
	)

	start = time.Now()
	for i := uint64(1); i <= toStore; i++ {
		if _, _, _, _, err := fs.LoadMsg(i); err != nil {
			t.Fatalf("Error loading %d: %v", i, err)
		}
	}

	tt = time.Since(start)
	fmt.Printf("time to read all back messages is %v\n", tt)
	fmt.Printf("%.0f msgs/sec\n", float64(toStore)/tt.Seconds())
	fmt.Printf("%s per sec\n", FriendlyBytes(int64(float64(toStore*storedMsgSize)/tt.Seconds())))

	// Do again to test skip for hash..
	fmt.Printf("\nSKIP CHECKSUM: reading %d msgs of %s each, totalling %s\n",
		toStore,
		FriendlyBytes(int64(storedMsgSize)),
		FriendlyBytes(int64(toStore*storedMsgSize)),
	)

	start = time.Now()
	for i := uint64(1); i <= toStore; i++ {
		if _, _, _, _, err := fs.LoadMsg(i); err != nil {
			t.Fatalf("Error loading %d: %v", i, err)
		}
	}

	tt = time.Since(start)
	fmt.Printf("time to read all back messages is %v\n", tt)
	fmt.Printf("%.0f msgs/sec\n", float64(toStore)/tt.Seconds())
	fmt.Printf("%s per sec\n", FriendlyBytes(int64(float64(toStore*storedMsgSize)/tt.Seconds())))

	fs.Stop()

	fs, err = newFileStore(
		FileStoreConfig{StoreDir: storeDir},
		StreamConfig{Name: "zzz", Storage: FileStorage},
	)
	if err != nil {
		t.Fatalf("Unexpected error: %v", err)
	}

	fmt.Printf("\nremoving [in order] %d msgs of %s each, totalling %s\n",
		toStore,
		FriendlyBytes(int64(storedMsgSize)),
		FriendlyBytes(int64(toStore*storedMsgSize)),
	)

	start = time.Now()
	// For reverse order.
	//for i := toStore; i > 0; i-- {
	for i := uint64(1); i <= toStore; i++ {
		fs.RemoveMsg(i)
	}
	fs.Stop()

	tt = time.Since(start)
	fmt.Printf("time to remove all messages is %v\n", tt)
	fmt.Printf("%.0f msgs/sec\n", float64(toStore)/tt.Seconds())
	fmt.Printf("%s per sec\n", FriendlyBytes(int64(float64(toStore*storedMsgSize)/tt.Seconds())))

	fs, err = newFileStore(
		FileStoreConfig{StoreDir: storeDir},
		StreamConfig{Name: "zzz", Storage: FileStorage},
	)
	if err != nil {
		t.Fatalf("Unexpected error: %v", err)
	}
	defer fs.Stop()

	state := fs.State()
	if state.Msgs != 0 {
		t.Fatalf("Expected no msgs, got %d", state.Msgs)
	}
	if state.Bytes != 0 {
		t.Fatalf("Expected no bytes, got %d", state.Bytes)
	}
}

func TestFileStoreReadBackMsgPerf(t *testing.T) {
	// Comment out to run, holding place for now.
	t.SkipNow()

	subj := "foo"
	msg := []byte("ABCDEFGH") // Smaller shows problems more.

	storedMsgSize := fileStoreMsgSize(subj, nil, msg)

	// Make sure we store 2 blocks.
	toStore := defaultStreamBlockSize * 2 / storedMsgSize

	fmt.Printf("storing %d msgs of %s each, totalling %s\n",
		toStore,
		FriendlyBytes(int64(storedMsgSize)),
		FriendlyBytes(int64(toStore*storedMsgSize)),
	)

	storeDir, _ := ioutil.TempDir("", JetStreamStoreDir)
	os.MkdirAll(storeDir, 0755)
	defer os.RemoveAll(storeDir)
	fmt.Printf("StoreDir is %q\n", storeDir)

	fs, err := newFileStore(
		FileStoreConfig{StoreDir: storeDir},
		StreamConfig{Name: "zzz", Storage: FileStorage},
	)
	if err != nil {
		t.Fatalf("Unexpected error: %v", err)
	}

	start := time.Now()
	for i := 0; i < int(toStore); i++ {
		fs.StoreMsg(subj, nil, msg)
	}

	tt := time.Since(start)
	fmt.Printf("time to store is %v\n", tt)
	fmt.Printf("%.0f msgs/sec\n", float64(toStore)/tt.Seconds())
	fmt.Printf("%s per sec\n", FriendlyBytes(int64(float64(toStore*storedMsgSize)/tt.Seconds())))

	// We should not have cached here with no reads.
	// Pick something towards end of the block.
	index := defaultStreamBlockSize/storedMsgSize - 22
	start = time.Now()
	fs.LoadMsg(index)
	fmt.Printf("Time to load first msg [%d] = %v\n", index, time.Since(start))

	start = time.Now()
	fs.LoadMsg(index + 2)
	fmt.Printf("Time to load second msg [%d] = %v\n", index+2, time.Since(start))
}

func TestFileStoreConsumerPerf(t *testing.T) {
	// Comment out to run, holding place for now.
	t.SkipNow()

	storeDir, _ := ioutil.TempDir("", JetStreamStoreDir)
	os.MkdirAll(storeDir, 0755)
	defer os.RemoveAll(storeDir)
	fmt.Printf("StoreDir is %q\n", storeDir)

	fs, err := newFileStore(FileStoreConfig{StoreDir: storeDir}, StreamConfig{Name: "zzz", Storage: FileStorage})
	if err != nil {
		t.Fatalf("Unexpected error: %v", err)
	}
	defer fs.Stop()

	// Test Consumers.
	o, err := fs.ConsumerStore("obs22", &ConsumerConfig{})
	if err != nil {
		t.Fatalf("Unexepected error: %v", err)
	}
	state := &ConsumerState{}
	toStore := uint64(1000000)
	fmt.Printf("consumer of %d msgs for ACK NONE\n", toStore)

	start := time.Now()
	for i := uint64(1); i <= toStore; i++ {
		state.Delivered.ConsumerSeq = i
		state.Delivered.StreamSeq = i
		state.AckFloor.ConsumerSeq = i
		state.AckFloor.StreamSeq = i
		if err := o.Update(state); err != nil {
			t.Fatalf("Unexepected error updating state: %v", err)
		}
	}
	tt := time.Since(start)
	fmt.Printf("time is %v\n", tt)
	fmt.Printf("%.0f updates/sec\n", float64(toStore)/tt.Seconds())

	// We will lag behind with pending.
	state.Pending = make(map[uint64]int64)
	lag := uint64(100)
	state.AckFloor.ConsumerSeq = 0
	state.AckFloor.StreamSeq = 0

	fmt.Printf("\nconsumer of %d msgs for ACK EXPLICIT with pending lag of %d\n", toStore, lag)

	start = time.Now()
	for i := uint64(1); i <= toStore; i++ {
		state.Delivered.ConsumerSeq = i
		state.Delivered.StreamSeq = i
		state.Pending[i] = time.Now().UnixNano()
		if i > lag {
			ackseq := i - lag
			state.AckFloor.ConsumerSeq = ackseq
			state.AckFloor.StreamSeq = ackseq
			delete(state.Pending, ackseq)
		}
		if err := o.Update(state); err != nil {
			t.Fatalf("Unexepected error updating state: %v", err)
		}
	}
	tt = time.Since(start)
	fmt.Printf("time is %v\n", tt)
	fmt.Printf("%.0f updates/sec\n", float64(toStore)/tt.Seconds())
}<|MERGE_RESOLUTION|>--- conflicted
+++ resolved
@@ -1272,11 +1272,7 @@
 	})
 
 	// Make sure if we do not read properly then it will close the writer and report an error.
-<<<<<<< HEAD
-	sr, err = fs.Snapshot(20*time.Millisecond, false)
-=======
 	sr, err = fs.Snapshot(25*time.Millisecond, false, false)
->>>>>>> f6ce8337
 	if err != nil {
 		t.Fatalf("Error creating snapshot")
 	}
